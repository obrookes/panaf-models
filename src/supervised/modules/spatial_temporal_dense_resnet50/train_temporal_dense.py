--- conflicted
+++ resolved
@@ -60,16 +60,10 @@
 
         loss = self.ce_loss(pred, y)
 
-<<<<<<< HEAD
-=======
-        wandb.log({"top1_train_acc": top1_train_acc})
-
->>>>>>> 75a2b951
         return {"loss": loss}
 
     def training_epoch_end(self, outputs):
 
-<<<<<<< HEAD
         self.log(
             "train_top1_acc_epoch",
             self.top1_train_accuracy,
@@ -103,35 +97,11 @@
         self.val_per_class_accuracy(pred, y)
 
         loss = self.ce_loss(pred, y)
-=======
-        # Log epoch acc
-        top1_acc = self.top1_train_accuracy.compute()
-        wandb.log({"train_top1_acc_epoch": top1_acc})
-
-        # Log epoch acc
-        train_per_class_acc = self.train_per_class_accuracy.compute()
-        wandb.log({"train_per_class_acc_epoch": train_per_class_acc})
-
-        loss = torch.stack([x["loss"] for x in outputs]).mean()
-        wandb.log({"train_loss_epoch": loss})
-
-    def validation_step(self, batch, batch_idx):
-        x, y = batch
-        spatial_pred = self.spatial_model(x["spatial_sample"].permute(0, 2, 1, 3, 4))
-        dense_pred = self.dense_model(x["dense_sample"].permute(0, 2, 1, 3, 4))
-        temporal_pred = self.temporal_model(x["flow_sample"].permute(0, 2, 1, 3, 4))
-        pred = (spatial_pred + dense_pred + temporal_pred) / 3
-        loss = F.cross_entropy(pred, y)
-
-        top1_val_acc = self.top1_val_accuracy(pred, y)
-        val_per_class_acc = self.val_per_class_accuracy(pred, y)
->>>>>>> 75a2b951
 
         return {"loss": loss}
 
     def validation_epoch_end(self, outputs):
 
-<<<<<<< HEAD
         self.log(
             "val_top1_acc_epoch",
             self.top1_val_accuracy,
@@ -148,15 +118,6 @@
             prog_bar=True,
             rank_zero_only=True,
         )
-=======
-        # Log top-1 acc per epoch
-        top1_acc = self.top1_val_accuracy.compute()
-        wandb.log({"val_top1_acc_epoch": top1_acc})
-
-        # Log per class acc per epoch
-        val_per_class_acc = self.val_per_class_accuracy.compute()
-        wandb.log({"val_per_class_acc": val_per_class_acc})
->>>>>>> 75a2b951
 
     def configure_optimizers(self):
         optimizer = torch.optim.Adam(
